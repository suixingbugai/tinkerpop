<!--
Licensed to the Apache Software Foundation (ASF) under one or more
contributor license agreements.  See the NOTICE file distributed with
this work for additional information regarding copyright ownership.
The ASF licenses this file to You under the Apache License, Version 2.0
(the "License"); you may not use this file except in compliance with
the License.  You may obtain a copy of the License at

  http://www.apache.org/licenses/LICENSE-2.0

Unless required by applicable law or agreed to in writing, software
distributed under the License is distributed on an "AS IS" BASIS,
WITHOUT WARRANTIES OR CONDITIONS OF ANY KIND, either express or implied.
See the License for the specific language governing permissions and
limitations under the License.
-->
<project xmlns="http://maven.apache.org/POM/4.0.0"
         xmlns:xsi="http://www.w3.org/2001/XMLSchema-instance"
         xsi:schemaLocation="http://maven.apache.org/POM/4.0.0 http://maven.apache.org/xsd/maven-4.0.0.xsd">
    <modelVersion>4.0.0</modelVersion>
    <parent>
        <groupId>org.apache.tinkerpop</groupId>
        <artifactId>tinkerpop</artifactId>
<<<<<<< HEAD
        <version>3.0.0-SNAPSHOT</version>
=======
        <version>3.0.0.M8-incubating</version>
>>>>>>> 6a2ca8e2
    </parent>
    <artifactId>gremlin-server</artifactId>
    <name>Apache TinkerPop :: Gremlin Server</name>
    <dependencies>
        <dependency>
            <groupId>org.apache.tinkerpop</groupId>
            <artifactId>tinkergraph-gremlin</artifactId>
            <version>${project.version}</version>
        </dependency>
        <dependency>
            <groupId>org.apache.tinkerpop</groupId>
            <artifactId>gremlin-driver</artifactId>
            <version>${project.version}</version>
        </dependency>
        <dependency>
            <groupId>org.apache.tinkerpop</groupId>
            <artifactId>gremlin-groovy</artifactId>
            <version>${project.version}</version>
        </dependency>
        <dependency>
            <groupId>commons-collections</groupId>
            <artifactId>commons-collections</artifactId>
            <version>3.2.1</version>
        </dependency>
        <!-- METRICS -->
        <dependency>
            <groupId>com.codahale.metrics</groupId>
            <artifactId>metrics-core</artifactId>
        </dependency>
        <dependency>
            <groupId>com.codahale.metrics</groupId>
            <artifactId>metrics-graphite</artifactId>
        </dependency>
        <dependency>
            <groupId>com.codahale.metrics</groupId>
            <artifactId>metrics-ganglia</artifactId>
        </dependency>
        <!-- TESTING -->
        <dependency>
            <groupId>org.apache.tinkerpop</groupId>
            <artifactId>gremlin-test</artifactId>
            <version>${project.version}</version>
            <scope>test</scope>
        </dependency>
        <dependency>
            <groupId>com.carrotsearch</groupId>
            <artifactId>junit-benchmarks</artifactId>
            <version>0.7.2</version>
            <scope>test</scope>
        </dependency>
        <dependency>
            <groupId>com.h2database</groupId>
            <artifactId>h2</artifactId>
            <version>1.3.171</version>
            <scope>test</scope>
        </dependency>
        <dependency>
            <groupId>org.apache.httpcomponents</groupId>
            <artifactId>httpclient</artifactId>
            <version>4.3.5</version>
            <scope>test</scope>
        </dependency>
    </dependencies>
    <build>
        <directory>${basedir}/target</directory>
        <finalName>${project.artifactId}-${project.version}</finalName>
        <testSourceDirectory>${basedir}/src/test/java</testSourceDirectory>
        <resources>
            <resource>
                <directory>${basedir}/src/main/resources
                </directory>
            </resource>
        </resources>
        <testResources>
            <testResource>
                <directory>${basedir}/src/test/resources
                </directory>
            </testResource>
        </testResources>
        <plugins>
            <plugin>
                <artifactId>maven-assembly-plugin</artifactId>
                <version>2.4</version>
                <executions>
                    <execution>
                        <phase>package</phase>
                        <goals>
                            <goal>single</goal>
                        </goals>
                    </execution>
                </executions>
                <configuration>
                    <attach>true</attach>
                    <descriptors>
                        <descriptor>src/assembly/standalone.xml</descriptor>
                        <descriptor>src/assembly/distribution.xml</descriptor>
                    </descriptors>
                    <finalName>apache-${project.artifactId}-${project.version}</finalName>
                    <outputDirectory>target</outputDirectory>
                    <workDirectory>target/assembly/work</workDirectory>
                    <tarLongFileMode>warn</tarLongFileMode>
                    <archive>
                        <manifest>
                            <mainClass>org.apache.tinkerpop.gremlin.console.Console</mainClass>
                        </manifest>
                    </archive>
                </configuration>
            </plugin>
            <plugin>
                <groupId>org.apache.maven.plugins</groupId>
                <artifactId>maven-surefire-plugin</artifactId>
            </plugin>
            <plugin>
                <groupId>org.apache.maven.plugins</groupId>
                <artifactId>maven-failsafe-plugin</artifactId>
            </plugin>
        </plugins>
    </build>
</project><|MERGE_RESOLUTION|>--- conflicted
+++ resolved
@@ -21,11 +21,7 @@
     <parent>
         <groupId>org.apache.tinkerpop</groupId>
         <artifactId>tinkerpop</artifactId>
-<<<<<<< HEAD
         <version>3.0.0-SNAPSHOT</version>
-=======
-        <version>3.0.0.M8-incubating</version>
->>>>>>> 6a2ca8e2
     </parent>
     <artifactId>gremlin-server</artifactId>
     <name>Apache TinkerPop :: Gremlin Server</name>
