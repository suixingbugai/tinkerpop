--- conflicted
+++ resolved
@@ -891,75 +891,4 @@
     "age":[{"id":7,"value":32}]}
   }
 }
-<<<<<<< HEAD
-----
-
-Hadoop-Gremlin for Graph System Providers
-~~~~~~~~~~~~~~~~~~~~~~~~~~~~~~~~~~~~~~~~~
-
-Hadoop-Gremlin is centered around `InputFormats` and `OutputFormats`. If a 3rd-party graph system provider wishes to
-leverage Hadoop-Gremlin (and its respective `GraphComputer` engines), then they need to provide, at minimum, a
-Hadoop2 `InputFormat<NullWritable,VertexWritable>` for their graph system. If the provider wishes to persist computed
-results back to their graph system (and not just to HDFS via a `FileOutputFormat`), then a graph system specific
-`OutputFormat<NullWritable,VertexWritable>` must be developed as well.
-
-Conceptually, `HadoopGraph` is a wrapper around a `Configuration` object. There is no "data" in the `HadoopGraph` as
-the `InputFormat` specifies where and how to get the graph data at OLAP (and OLTP) runtime. Thus, `HadoopGraph` is a
-small object with little overhead. Graph system providers should realize `HadoopGraph` as the gateway to the OLAP
-features offered by Hadoop-Gremlin. For example, a graph system specific `Graph.compute(Class<? extends GraphComputer>
-graphComputerClass)`-method may look as follows:
-
-[source,java]
-----
-public <C extends GraphComputer> C compute(final Class<C> graphComputerClass) throws IllegalArgumentException {
-  try {
-    if (AbstractHadoopGraphComputer.class.isAssignableFrom(graphComputerClass))
-      return graphComputerClass.getConstructor(HadoopGraph.class).newInstance(this);
-    else
-      throw Graph.Exceptions.graphDoesNotSupportProvidedGraphComputer(graphComputerClass);
-  } catch (final Exception e) {
-    throw new IllegalArgumentException(e.getMessage(),e);
-  }
-}
-----
-
-Note that the configurations for Hadoop are assumed to be in the `Graph.configuration()` object. If this is not the
-case, then the `Configuration` provided to `HadoopGraph.open()` should be dynamically created within the
-`compute()`-method. It is in the provided configuration that `HadoopGraph` gets the various properties which
-determine how to read and write data to and from Hadoop. For instance, `gremlin.hadoop.graphReader` and
-`gremlin.hadoop.graphWriter`.
-
-GraphFilterAware Interface
-^^^^^^^^^^^^^^^^^^^^^^^^^^
-
-<<graph-filter,Graph filters>> by OLAP processors to only pull a subgraph of the full graph from the graph data source. For instance, the
-example below constructs a `GraphFilter` that will only pull the the "knows"-graph amongst people into the `GraphComputer`
-for processing.
-
-[source,java]
-----
-graph.compute().vertices(hasLabel("person")).edges(bothE("knows"))
-----
-
-If the provider has a custom `InputRDD`, they can implement `GraphFilterAware` and that graph filter will be provided to their
-`InputRDD` at load time. For providers that use an `InputFormat`, state but the graph filter can be accessed from the configuration
-as such:
-
-[source,java]
-----
-if (configuration.containsKey(Constants.GREMLIN_HADOOP_GRAPH_FILTER))
-  this.graphFilter = VertexProgramHelper.deserialize(configuration, Constants.GREMLIN_HADOOP_GRAPH_FILTER);
-----
-
-PersistResultGraphAware Interface
-^^^^^^^^^^^^^^^^^^^^^^^^^^^^^^^^^
-
-A graph system provider's `OutputFormat` should implement the `PersistResultGraphAware` interface which
-determines which persistence options are available to the user. For the standard file-based `OutputFormats` provided
-by Hadoop-Gremlin (e.g. <<gryo-io-format,`GryoOutputFormat`>>, <<graphson-io-format,`GraphSONOutputFormat`>>,
-and <<script-io-format,`ScriptInputOutputFormat`>>) `ResultGraph.ORIGINAL` is not supported as the original graph
-data files are not random access and are, in essence, immutable. Thus, these file-based `OutputFormats` only support
-`ResultGraph.NEW` which creates a copy of the data specified by the `Persist` enum.
-=======
-----
->>>>>>> e3c5d8ed
+----