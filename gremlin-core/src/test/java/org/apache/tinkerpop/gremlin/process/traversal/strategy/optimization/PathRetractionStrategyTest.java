/*
 * Licensed to the Apache Software Foundation (ASF) under one
 * or more contributor license agreements.  See the NOTICE file
 * distributed with this work for additional information
 * regarding copyright ownership.  The ASF licenses this file
 * to you under the Apache License, Version 2.0 (the
 * "License"); you may not use this file except in compliance
 * with the License.  You may obtain a copy of the License at
 *
 * http://www.apache.org/licenses/LICENSE-2.0
 *
 * Unless required by applicable law or agreed to in writing,
 * software distributed under the License is distributed on an
 * "AS IS" BASIS, WITHOUT WARRANTIES OR CONDITIONS OF ANY
 * KIND, either express or implied.  See the License for the
 * specific language governing permissions and limitations
 * under the License.
 */
package org.apache.tinkerpop.gremlin.process.traversal.strategy.optimization;

import org.apache.tinkerpop.gremlin.process.computer.VertexProgram;
import org.apache.tinkerpop.gremlin.process.traversal.Order;
import org.apache.tinkerpop.gremlin.process.traversal.P;
import org.apache.tinkerpop.gremlin.process.traversal.Scope;
import org.apache.tinkerpop.gremlin.process.traversal.Step;
import org.apache.tinkerpop.gremlin.process.traversal.Traversal;
import org.apache.tinkerpop.gremlin.process.traversal.TraversalStrategies;
import org.apache.tinkerpop.gremlin.process.traversal.dsl.graph.__;
import org.apache.tinkerpop.gremlin.process.traversal.step.PathProcessor;
import org.apache.tinkerpop.gremlin.process.traversal.step.TraversalParent;
import org.apache.tinkerpop.gremlin.process.traversal.traverser.TraverserRequirement;
import org.apache.tinkerpop.gremlin.process.traversal.util.DefaultTraversalStrategies;

import org.junit.Test;
import org.junit.runner.RunWith;
import org.junit.runners.Parameterized;
import org.mockito.internal.util.collections.Sets;

import java.util.ArrayList;
import java.util.Arrays;
import java.util.Collections;
import java.util.List;
import java.util.Set;

import static org.apache.tinkerpop.gremlin.process.traversal.P.eq;
import static org.apache.tinkerpop.gremlin.process.traversal.P.gte;
import static org.apache.tinkerpop.gremlin.process.traversal.P.neq;
import static org.apache.tinkerpop.gremlin.process.traversal.P.without;
import static org.apache.tinkerpop.gremlin.process.traversal.dsl.graph.__.as;
import static org.apache.tinkerpop.gremlin.process.traversal.dsl.graph.__.bothE;
import static org.apache.tinkerpop.gremlin.process.traversal.dsl.graph.__.limit;
import static org.apache.tinkerpop.gremlin.process.traversal.dsl.graph.__.out;
import static org.apache.tinkerpop.gremlin.process.traversal.dsl.graph.__.project;
import static org.apache.tinkerpop.gremlin.process.traversal.dsl.graph.__.select;
import static org.apache.tinkerpop.gremlin.process.traversal.dsl.graph.__.store;
import static org.apache.tinkerpop.gremlin.process.traversal.dsl.graph.__.values;
import static org.apache.tinkerpop.gremlin.process.traversal.dsl.graph.__.where;
import static org.apache.tinkerpop.gremlin.process.traversal.strategy.optimization.PathRetractionStrategy.MAX_BARRIER_SIZE;
import static org.junit.Assert.assertEquals;
import static org.mockito.Mockito.mock;
import static org.mockito.Mockito.when;

/**
 * @author Ted Wilmes (http://twilmes.org)
 * @author Marko A. Rodriguez (http://markorodriguez.com)
 */
@RunWith(Parameterized.class)
public class PathRetractionStrategyTest {

    private final List<TraversalStrategies> strategies = Arrays.asList(
            new DefaultTraversalStrategies().addStrategies(PathRetractionStrategy.instance()),
            new DefaultTraversalStrategies().addStrategies(PathRetractionStrategy.instance(), PathProcessorStrategy.instance()),
            new DefaultTraversalStrategies().addStrategies(PathRetractionStrategy.instance(), PathProcessorStrategy.instance(), MatchPredicateStrategy.instance()),
            new DefaultTraversalStrategies().addStrategies(PathRetractionStrategy.instance(), PathProcessorStrategy.instance(), MatchPredicateStrategy.instance(), RepeatUnrollStrategy.instance()));

    @Parameterized.Parameter(value = 0)
    public Traversal.Admin traversal;

    @Parameterized.Parameter(value = 1)
    public String labels;

    @Parameterized.Parameter(value = 2)
    public Traversal.Admin optimized;

    private static final String PATH_RETRACTION_STRATEGY_DISABLED = "[]";

    @Test
    public void doTest() {
        for (final TraversalStrategies currentStrategies : this.strategies) {
            final Traversal.Admin<?, ?> currentTraversal = this.traversal.clone();
            currentTraversal.setStrategies(currentStrategies);
            currentTraversal.applyStrategies();
            assertEquals(this.labels, getKeepLabels(currentTraversal).toString());
            if (null != optimized)
                assertEquals(currentTraversal, optimized);
        }
    }

    private List<Object> getKeepLabels(final Traversal.Admin<?, ?> traversal) {
        List<Object> keepLabels = new ArrayList<>();
        for (Step step : traversal.getSteps()) {
            if (step instanceof PathProcessor) {
                final Set<String> keepers = ((PathProcessor) step).getKeepLabels();
                if (keepers != null)
                    keepLabels.add(keepers);
            }
            if (step instanceof TraversalParent) {
                final TraversalParent parent = (TraversalParent) step;
                final List<Traversal.Admin<?, ?>> children = new ArrayList<>();
                children.addAll(parent.getGlobalChildren());
                children.addAll(parent.getLocalChildren());
                for (final Traversal.Admin<?, ?> child : children) {
                    final List<Object> childLabels = getKeepLabels(child);
                    if (childLabels.size() > 0) {
                        keepLabels.add(childLabels);
                    }
                }
            }
        }
        return keepLabels;
    }

    @Parameterized.Parameters(name = "{0}")
    public static Iterable<Object[]> generateTestParameters() {

        final VertexProgram labeledPathVertexProgram = mock(VertexProgram.class);
        final VertexProgram pathVertexProgram = mock(VertexProgram.class);
        final VertexProgram emptyRequirementsVertexProgram = mock(VertexProgram.class);

        when(labeledPathVertexProgram.getTraverserRequirements()).thenReturn(Sets.newSet(TraverserRequirement.LABELED_PATH));
        when(pathVertexProgram.getTraverserRequirements()).thenReturn(Sets.newSet(TraverserRequirement.PATH));
        when(emptyRequirementsVertexProgram.getTraverserRequirements()).thenReturn(Collections.EMPTY_SET);

        return Arrays.asList(new Object[][]{
                {out(), "[]", null},
                {__.V().as("a").out().as("b").where(neq("a")).out(), "[[]]", null},
                {__.V().as("a").out().where(out().where(neq("a"))).out(), "[[[]]]", null},
                {__.V().as("a").out().where(neq("a")).out().select("a"), "[[a], []]", null},
                {__.V().as("a").out().as("b").where(neq("a")).out().select("a", "b").out().select("b"), "[[a, b], [b], []]", null},
                {__.V().match(as("a").out().as("b")), "[[a, b]]", null},
                {__.V().match(as("a").out().as("b")).select("a"), "[[a], []]", null},
                {__.V().out().out().match(
                        as("a").in("created").as("b"),
                        as("b").in("knows").as("c")).select("c").out("created").where(neq("a")).values("name"),
                        "[[a, c], [a], []]", null},
                {__.V().as("a").out().select("a").path(), PATH_RETRACTION_STRATEGY_DISABLED, null},
                {__.V().as("a").out().select("a").map(t -> t.path().get("a")), PATH_RETRACTION_STRATEGY_DISABLED, null}, // lambda introspection is not possible
                {__.V().as("a").out().select("a").subgraph("b"), "[[]]", null},
                {__.V().as("a").out().select("a").subgraph("b").select("a"), "[[a], []]", null},
                {__.V().out().out().match(
                        as("a").in("created").as("b"),
                        as("b").in("knows").as("c")).select("c").out("created").where(neq("a")).values("name").path(),
                        PATH_RETRACTION_STRATEGY_DISABLED, null},
                {__.V().out().as("a").where(neq("a")).out().where(neq("a")).out(), "[[a], []]", null},
                {__.V().out().as("a").where(out().select("a").values("prop").count().is(gte(1))).out().where(neq("a")), "[[[a]], []]", null},
                {__.V().as("a").out().as("b").where(out().select("a", "b", "c").values("prop").count().is(gte(1))).out().where(neq("a")).out().select("b"),
                        "[[[a, b]], [b], []]", null},
                {__.outE().inV().group().by(__.inE().outV().groupCount().by(__.both().count().is(P.gt(2)))), "[]", null},
                {__.V().as("a").repeat(out().where(neq("a"))).emit().select("a").values("test"), "[[[a]], []]", null},
                // given the way this test harness is structured, I have to manual test for RepeatUnrollStrategy (and it works) TODO: add more test parameters
                // {__.V().as("a").repeat(__.out().where(neq("a"))).times(3).select("a").values("test"), Arrays.asList(Collections.singleton("a"), Collections.singleton("a"), Collections.singleton("a"), Collections.emptySet())}
                {__.V().as("a").out().as("b").select("a").out().out(), "[[]]", __.V().as("a").out().as("b").select("a").barrier(MAX_BARRIER_SIZE).out().out()},
                {__.V().as("a").out().as("b").select("a").count(), "[[]]", __.V().as("a").out().as("b").select("a").count()},
                {__.V().as("a").out().as("b").select("a").barrier().count(), "[[]]", __.V().as("a").out().as("b").select("a").barrier().count()},
                {__.V().as("a").out().as("b").dedup("a", "b").out(), "[[]]", __.V().as("a").out().as("b").dedup("a", "b").out()},
                {__.V().as("a").out().as("b").match(as("a").out().as("b")), "[[a, b]]", __.V().as("a").out().as("b").match(as("a").out().as("b"))},
                {__.V().as("a").out().as("b").match(as("a").out().as("b")).select("a"), "[[a], []]", __.V().as("a").out().as("b").match(as("a").out().as("b")).select("a")},
                {__.V().as("a").out().as("b").match(as("a").out().as("b")).select("a").out().dedup("a"), "[[a], [a], []]", __.V().as("a").out().as("b").match(as("a").out().as("b")).select("a").barrier(MAX_BARRIER_SIZE).out().dedup("a")},
                {__.V().as("a").out().as("b").where(P.gt("a")).out().out(), "[[]]", __.V().as("a").out().as("b").where(P.gt("a")).barrier(MAX_BARRIER_SIZE).out().out()},
                {__.V().as("a").out().as("b").where(P.gt("a")).count(), "[[]]", __.V().as("a").out().as("b").where(P.gt("a")).count()},
                {__.V().as("a").out().as("b").select("a").as("c").where(P.gt("b")).out(), "[[b], []]", __.V().as("a").out().as("b").select("a").as("c").barrier(MAX_BARRIER_SIZE).where(P.gt("b")).barrier(MAX_BARRIER_SIZE).out()},
                {__.V().select("c").map(select("c").map(select("c"))).select("c"), "[[c], [[c], [[c]]], []]", null},
                {__.V().select("c").map(select("c").map(select("c"))).select("b"), "[[b, c], [[b, c], [[b]]], []]", null},
                {__.V().as("a").out().as("b").select("a").select("b").union(
                        as("c").out().as("d", "e").select("c", "e").out().select("c"),
                        as("c").out().as("d", "e").select("c", "e").out().select("c")).
                        out().select("c"),
                        "[[b, c, e], [c, e], [[c, e], [c, e]], [[c, e], [c, e]], []]", null},
                {__.V().as("a").out().as("b").select("a").select("b").
                        local(as("c").out().as("d", "e").select("c", "e").out().select("c")).
                        out().select("c"),
                        "[[b, c, e], [c, e], [[c], [c]], []]", null},
                // TODO: same as above but note how path() makes things react
//                {__.V().as("a").out().as("b").select("a").select("b").path().local(as("c").out().as("d", "e").select("c", "e").out().select("c")).out().select("c"),
//                        "[[[c, e], [c, e]]]", null},
                {__.V().as("a").out().as("b").select("a").select("b").repeat(out().as("c").select("b", "c").out().select("c")).out().select("c").out().select("b"),
                        "[[b, c], [b, c], [[b, c], [b, c]], [b], []]", null},
                {__.V().as("a").out().as("b").select("a").select("b").repeat(out().as("c").select("b")).out().select("c").out().select("b"),
                        "[[b, c], [b, c], [[b, c]], [b], []]", null},
                {__.V().as("a").out().as("b").select("a").select("b").repeat(out().as("c").select("b")),
                        "[[b], [b], [[b]]]", null},
                {__.V().select("a").map(select("c").map(select("b"))).select("c"),
                        "[[b, c], [[b, c], [[c]]], []]", null},
                {__.V().select("a").map(select("b").repeat(select("c"))).select("a"),
                        "[[a, b, c], [[a, c], [[a, c]]], []]", null},
                {__.V().select("c").map(select("c").map(select("c"))).select("c"), "[[c], [[c], [[c]]], []]", null},
                {__.V().select("c").map(select("c").map(select("c"))).select("b"), "[[b, c], [[b, c], [[b]]], []]", null},
                {__.V().select("a").map(select("c").map(select("b"))).select("c"),
                        "[[b, c], [[b, c], [[c]]], []]", null},
                {__.V().select("a").map(select("b").repeat(select("c"))).select("a"),
                        "[[a, b, c], [[a, c], [[a, c]]], []]", null},
                {__.V().out("created").project("a", "b").by("name").by(__.in("created").count()).order().by(select("b")).select("a"), "[[[a]], []]", null},
                {__.order().by("weight", Order.decr).store("w").by("weight").filter(values("weight").as("cw").
                        select("w").by(limit(Scope.local, 1)).as("mw").where("cw", eq("mw"))).project("from", "to", "weight").by(__.outV()).by(__.inV()).by("weight"),
                        "[[[cw, mw], []]]", null},
                {__.V().limit(1).as("z").out().repeat(store("seen").out().where(without("seen"))).until(where(eq("z"))),
                        "[[[z, seen]], [[z, seen]]]", null},
                {__.V().as("a").optional(bothE().dedup().as("b")).
                        choose(select("b"), select("a","b"), project("a").by(select("a"))),
<<<<<<< HEAD
                        "[[[a, b]], [[a, b]], [[[a, b]]], [[a, b]]]", null},
=======
                        "[[[a, b]], [[a, b]], [[a, b]], [[[a, b]]], [[a, b]]]", null},
                {__.V().as("a").out().where(neq("a")).program(labeledPathVertexProgram), PATH_RETRACTION_STRATEGY_DISABLED, null},
                {__.V().as("a").out().where(neq("a")).program(pathVertexProgram).select("a"), PATH_RETRACTION_STRATEGY_DISABLED, null},
                {__.V().as("a").out().program(emptyRequirementsVertexProgram).select("a"), "[[]]", null}
>>>>>>> 71d0d913
        });
    }
}<|MERGE_RESOLUTION|>--- conflicted
+++ resolved
@@ -207,14 +207,10 @@
                         "[[[z, seen]], [[z, seen]]]", null},
                 {__.V().as("a").optional(bothE().dedup().as("b")).
                         choose(select("b"), select("a","b"), project("a").by(select("a"))),
-<<<<<<< HEAD
                         "[[[a, b]], [[a, b]], [[[a, b]]], [[a, b]]]", null},
-=======
-                        "[[[a, b]], [[a, b]], [[a, b]], [[[a, b]]], [[a, b]]]", null},
                 {__.V().as("a").out().where(neq("a")).program(labeledPathVertexProgram), PATH_RETRACTION_STRATEGY_DISABLED, null},
                 {__.V().as("a").out().where(neq("a")).program(pathVertexProgram).select("a"), PATH_RETRACTION_STRATEGY_DISABLED, null},
                 {__.V().as("a").out().program(emptyRequirementsVertexProgram).select("a"), "[[]]", null}
->>>>>>> 71d0d913
         });
     }
 }